import copy
import functools
import os

import blobfile as bf
import numpy as np
import torch as th
import torch.distributed as dist
from torch.nn.parallel.distributed import DistributedDataParallel as DDP
from torch.optim import AdamW
import wandb
from time import time

from . import dist_util, logger
from .fp16_util import (
    make_master_params,
    master_params_to_model_params,
    model_grads_to_master_grads,
    unflatten_master_params,
    zero_grad,
)
from .nn import update_ema
from .resample import LossAwareSampler, UniformSampler
from .rng_util import rng_decorator

# For ImageNet experiments, this was a good default value.
# We found that the lg_loss_scale quickly climbed to
# 20-21 within the first ~1K steps of training.
INITIAL_LOG_LOSS_SCALE = 20.0


class TrainLoop:
    def __init__(
        self,
        *,
        model,
        diffusion,
        data,
        batch_size,
        microbatch,
        lr,
        ema_rate,
        log_interval,
        save_interval,
        resume_checkpoint,
        use_fp16=False,
        fp16_scale_growth=1e-3,
        schedule_sampler=None,
        weight_decay=0.0,
        lr_anneal_steps=0,
        sample_interval=None,
        do_inefficient_marg=True,
        n_valid_batches=1,
        n_valid_repeats=1,
        max_frames=10,
    ):
        self.model = model
        self.diffusion = diffusion
        self.data = data
        self.batch_size = batch_size
        self.microbatch = microbatch if microbatch > 0 else batch_size
        self.lr = lr
        self.ema_rate = (
            [ema_rate]
            if isinstance(ema_rate, float)
            else [float(x) for x in ema_rate.split(",")]
        )
        self.do_inefficient_marg = do_inefficient_marg
        self.max_frames = max_frames
        self.log_interval = log_interval
        self.sample_interval = sample_interval
        self.save_interval = save_interval
        self.resume_checkpoint = resume_checkpoint
        self.use_fp16 = use_fp16
        self.fp16_scale_growth = fp16_scale_growth
        self.schedule_sampler = schedule_sampler or UniformSampler(diffusion)
        self.weight_decay = weight_decay
        self.lr_anneal_steps = lr_anneal_steps

        self.step = 0
        self.resume_step = 0
        self.global_batch = self.batch_size * dist.get_world_size()

        self.model_params = list(self.model.parameters())
        self.master_params = self.model_params
        self.lg_loss_scale = INITIAL_LOG_LOSS_SCALE
        self.sync_cuda = th.cuda.is_available()

        self._load_and_sync_parameters()
        if self.use_fp16:
            self._setup_fp16()

        self.opt = AdamW(self.master_params, lr=self.lr, weight_decay=self.weight_decay)
        if self.resume_step:
            self._load_optimizer_state()
            # Model was resumed, either due to a restart or a checkpoint
            # being specified at the command line.
            self.ema_params = [
                self._load_ema_parameters(rate) for rate in self.ema_rate
            ]
        else:
            self.ema_params = [
                copy.deepcopy(self.master_params) for _ in range(len(self.ema_rate))
            ]

        if th.cuda.is_available():
            self.use_ddp = True
            self.ddp_model = DDP(
                self.model,
                device_ids=[dist_util.dev()],
                output_device=dist_util.dev(),
                broadcast_buffers=False,
                bucket_cap_mb=128,
                find_unused_parameters=False,
            )
        else:
            if dist.get_world_size() > 1:
                logger.warn(
                    "Distributed training requires CUDA. "
                    "Gradients will not be synchronized properly!"
                )
            self.use_ddp = False
            self.ddp_model = self.model
        self.n_valid_batches = n_valid_batches
        self.n_valid_repeats = n_valid_repeats
        self.valid_batches = [next(self.data)[0][:self.microbatch]
                              for i in range(self.n_valid_batches)]

    def _load_and_sync_parameters(self):
        resume_checkpoint = find_resume_checkpoint() or self.resume_checkpoint

        if resume_checkpoint:
            self.resume_step = parse_resume_step_from_filename(resume_checkpoint)
            if dist.get_rank() == 0:
                logger.log(f"loading model from checkpoint: {resume_checkpoint}...")
                self.model.load_state_dict(
                    dist_util.load_state_dict(
                        resume_checkpoint, map_location=dist_util.dev()
                    )
                )

        dist_util.sync_params(self.model.parameters())

    def _load_ema_parameters(self, rate):
        ema_params = copy.deepcopy(self.master_params)

        main_checkpoint = find_resume_checkpoint() or self.resume_checkpoint
        ema_checkpoint = find_ema_checkpoint(main_checkpoint, self.resume_step, rate)
        if ema_checkpoint:
            if dist.get_rank() == 0:
                logger.log(f"loading EMA from checkpoint: {ema_checkpoint}...")
                state_dict = dist_util.load_state_dict(
                    ema_checkpoint, map_location=dist_util.dev()
                )
                ema_params = self._state_dict_to_master_params(state_dict)

        dist_util.sync_params(ema_params)
        return ema_params

    def _load_optimizer_state(self):
        main_checkpoint = find_resume_checkpoint() or self.resume_checkpoint
        opt_checkpoint = bf.join(
            bf.dirname(main_checkpoint), f"opt{self.resume_step:06}.pt"
        )
        if bf.exists(opt_checkpoint):
            logger.log(f"loading optimizer state from checkpoint: {opt_checkpoint}")
            state_dict = dist_util.load_state_dict(
                opt_checkpoint, map_location=dist_util.dev()
            )
            self.opt.load_state_dict(state_dict)

    def _setup_fp16(self):
        self.master_params = make_master_params(self.model_params)
        self.model.convert_to_fp16()

    def sample_some_indices(self, max_indices, T):
        s = th.randint(low=1, high=max_indices+1, size=())
        max_scale = T / (s-0.999)
        scale = np.exp(np.random.rand() * np.log(max_scale))
        pos = th.rand(()) * (T - scale*(s-1))
        return [int(pos+i*scale) for i in range(s)]

    def sample_all_masks(self, batch, set_masks={'obs': (), 'latent': (), 'kinda_marg': ()}):
        p_observed_latent_marg = th.tensor([0.33, 0.33, 0.33] if self.do_inefficient_marg else [0.5, 0.5, 0])
        N = self.max_frames
        B, T, *_ = batch.shape
        masks = {k: th.zeros_like(batch[:, :, :1, :1, :1]) for k in ['obs', 'latent', 'kinda_marg']}
        for obs_row, latent_row, marg_row in zip(*[masks[k] for k in ['obs', 'latent', 'kinda_marg']]):
            latent_row[self.sample_some_indices(max_indices=N, T=T)] = 1.
            while True:
                mask_i = th.distributions.Categorical(probs=p_observed_latent_marg).sample()
                mask = [obs_row, latent_row, marg_row][mask_i]
                indices = th.tensor(self.sample_some_indices(max_indices=N, T=T))
                taken = (obs_row[indices] + latent_row[indices] + marg_row[indices]).view(-1)
                indices = indices[taken == 0]  # remove indices that are already used in a mask
                if len(indices) > N - sum(obs_row) - sum(latent_row) - sum(marg_row):
                    break
                mask[indices] = 1.
        if len(set_masks['obs']) > 0:
            for k in masks:
                set_values = set_masks[k]
                n_set = min(len(set_values), len(masks[k]))
                masks[k][:n_set] = set_values[:n_set]
        represented_mask = (masks['obs'] + masks['latent'] + masks['kinda_marg']).clip(max=1)
        represented_mask, (batch, obs_mask, latent_mask, kinda_marg_mask), frame_indices =\
            self.gather_unmasked_elements(
                represented_mask, (batch, masks['obs'], masks['latent'], masks['kinda_marg'])
            )
        return batch, frame_indices, obs_mask, latent_mask, kinda_marg_mask

    def gather_unmasked_elements(self, mask, tensors):
        B, T, *_ = mask.shape
        mask = mask.view(B, T)  # remove unit C, H, W dims
        effective_T = mask.sum(dim=1).max().int()
        new_mask = th.zeros_like(mask[:, :effective_T])
        indices = th.zeros_like(mask[:, :effective_T], dtype=th.int64)
        new_tensors = [th.zeros_like(t[:, :effective_T]) for t in tensors]
        for b in range(B):
            instance_T = mask[b].sum().int()
            new_mask[b, :instance_T] = 1
            indices[b, :instance_T] = mask[b].nonzero().flatten()
            for new_t, t in zip(new_tensors, tensors):
                new_t[b, :instance_T] = t[b][mask[b]==1]
        return new_mask.view(B, effective_T, 1, 1, 1), new_tensors, indices

    def run_loop(self):
        last_sample_time = time()
        while (
            not self.lr_anneal_steps
            or self.step + self.resume_step < self.lr_anneal_steps
        ):

            batch, cond = next(self.data)

            self.run_step(batch, cond)
            if self.step % self.log_interval == 0:
                logger.dumpkvs()
            if self.step % self.save_interval == 0:
                self.save()
                # Run for a finite amount of time in integration tests.
                if os.environ.get("DIFFUSION_TRAINING_TEST", "") and self.step > 0:
                    return
            if self.sample_interval is not None and self.step != 0 and (self.step % self.sample_interval == 0 or self.step == 5):
                self.log_samples()
                logger.logkv('time_between_samples', time()-last_sample_time)
                last_sample_time = time()
            self.step += 1
            if self.step == 1:
                gather_and_log_videos('data/', batch, log_as='both')
        # Save the last checkpoint if it wasn't already saved.
        if (self.step - 1) % self.save_interval != 0:
            self.save()

    def run_step(self, batch, cond):
        self.forward_backward(batch, cond)
        if self.use_fp16:
            self.optimize_fp16()
        else:
            self.optimize_normal()
        self.log_step()

    def forward_backward(self, batch, cond):
        zero_grad(self.model_params)
        for i in range(0, batch.shape[0], self.microbatch):
            micro = batch[i:i + self.microbatch].to(dist_util.dev())
            micro, frame_indices, obs_mask, latent_mask, kinda_marg_mask = self.sample_all_masks(micro)
            micro_cond = {
                k: v[i:i+self.microbatch].to(dist_util.dev())
                for k, v in cond.items()
            }
            last_batch = (i + self.microbatch) >= batch.shape[0]
            t, weights = self.schedule_sampler.sample(micro.shape[0], dist_util.dev())

            compute_losses = functools.partial(
                self.diffusion.training_losses,
                self.ddp_model,
                micro,
                t,
                model_kwargs={**micro_cond, 'frame_indices': frame_indices, 'obs_mask': obs_mask,
                              'latent_mask': latent_mask, 'kinda_marg_mask': kinda_marg_mask,
                              'x0': micro},
                latent_mask=latent_mask,
            )

            if last_batch or not self.use_ddp:
                losses = compute_losses()
            else:
                with self.ddp_model.no_sync():
                    losses = compute_losses()

            if isinstance(self.schedule_sampler, LossAwareSampler):
                self.schedule_sampler.update_with_local_losses(
                    t, losses["loss"].detach()
                )

            loss = (losses["loss"] * weights).mean()
            log_loss_dict(
                self.diffusion, t, {k: v * weights for k, v in losses.items()}
            )
            if self.use_fp16:
                loss_scale = 2 ** self.lg_loss_scale
                (loss * loss_scale).backward()
            else:
                loss.backward()

    def optimize_fp16(self):
        if any(not th.isfinite(p.grad).all() for p in self.model_params):
            self.lg_loss_scale -= 1
            logger.log(f"Found NaN, decreased lg_loss_scale to {self.lg_loss_scale}")
            return

        model_grads_to_master_grads(self.model_params, self.master_params)
        self.master_params[0].grad.mul_(1.0 / (2 ** self.lg_loss_scale))
        self._log_grad_norm()
        self._anneal_lr()
        self.opt.step()
        for rate, params in zip(self.ema_rate, self.ema_params):
            update_ema(params, self.master_params, rate=rate)
        master_params_to_model_params(self.model_params, self.master_params)
        self.lg_loss_scale += self.fp16_scale_growth

    def optimize_normal(self):
        self._log_grad_norm()
        self._anneal_lr()
        self.opt.step()
        for rate, params in zip(self.ema_rate, self.ema_params):
            update_ema(params, self.master_params, rate=rate)

    def _log_grad_norm(self):
        sqsum = 0.0
        for p in self.master_params:
            sqsum += (p.grad ** 2).sum().item()
        logger.logkv_mean("grad_norm", np.sqrt(sqsum))

    def _anneal_lr(self):
        if not self.lr_anneal_steps:
            return
        frac_done = (self.step + self.resume_step) / self.lr_anneal_steps
        lr = self.lr * (1 - frac_done)
        for param_group in self.opt.param_groups:
            param_group["lr"] = lr

    def log_step(self):
        logger.logkv("step", self.step + self.resume_step)
        logger.logkv("samples", (self.step + self.resume_step + 1) * self.global_batch)
        if self.use_fp16:
            logger.logkv("lg_loss_scale", self.lg_loss_scale)

    def save(self):
        def save_checkpoint(rate, params):
            state_dict = self._master_params_to_state_dict(params)
            if dist.get_rank() == 0:
                logger.log(f"saving model {rate}...")
                if not rate:
                    filename = f"model{(self.step+self.resume_step):06d}.pt"
                else:
                    filename = f"ema_{rate}_{(self.step+self.resume_step):06d}.pt"
                with bf.BlobFile(bf.join(get_blob_logdir(), filename), "wb") as f:
                    th.save(state_dict, f)

        save_checkpoint(0, self.master_params)
        for rate, params in zip(self.ema_rate, self.ema_params):
            save_checkpoint(rate, params)

        if dist.get_rank() == 0:
            with bf.BlobFile(
                bf.join(get_blob_logdir(), f"opt{(self.step+self.resume_step):06d}.pt"),
                "wb",
            ) as f:
                th.save(self.opt.state_dict(), f)

        dist.barrier()

    def _master_params_to_state_dict(self, master_params):
        if self.use_fp16:
            master_params = unflatten_master_params(
                self.model.parameters(), master_params
            )
        state_dict = self.model.state_dict()
        for i, (name, _value) in enumerate(self.model.named_parameters()):
            assert name in state_dict
            state_dict[name] = master_params[i]
        return state_dict

    def _state_dict_to_master_params(self, state_dict):
        params = [state_dict[name] for name, _ in self.model.named_parameters()]
        if self.use_fp16:
            return make_master_params(params)
        else:
            return params

<<<<<<< HEAD
    def make_interesting_masks(self, batch):  # TODO make sensible for parallel runs
        n_masks = 3
=======
    def make_interesting_masks(self, batch):
        n_masks = min(3, len(batch))
>>>>>>> d287d41b
        def make_zeros():
            return th.zeros_like(batch[:n_masks, :, :1, :1, :1])
        obs_mask = make_zeros()
        latent_mask = make_zeros()
        kinda_marg_mask = make_zeros()
        n_obs = self.max_frames // 3
        n_latent = self.max_frames - n_obs
        for i in range(n_masks):
            spacing = int((batch.shape[1] // self.max_frames)**(i/(n_masks-1)))
            obs_mask[i, :n_obs*spacing:spacing] = 1.
            latent_mask[i, n_obs*spacing:self.max_frames*spacing:spacing] = 1.
        return {'obs': obs_mask, 'latent': latent_mask, 'kinda_marg': kinda_marg_mask}

    @rng_decorator(seed=0)
    def log_samples(self):
        sample_start = time()
        self.model.eval()
        logger.log("sampling...")
        orig_batch = th.cat(self.valid_batches, dim=0).to(dist_util.dev())
        set_masks = self.make_interesting_masks(orig_batch)
        batch, frame_indices, obs_mask, latent_mask, kinda_marg_mask = \
            self.sample_all_masks(orig_batch, set_masks=set_masks)
        sample_fn = (
            self.diffusion.p_sample_loop
        )
        def repeat(t):
            return th.repeat_interleave(t, repeats=self.n_valid_repeats, dim=0)
        batch, orig_batch, frame_indices, obs_mask, latent_mask, kinda_marg_mask = map(
            repeat, [batch, orig_batch, frame_indices, obs_mask, latent_mask, kinda_marg_mask])
        samples = []
        def chunk(t):
            return th.chunk(t, dim=0, chunks=self.n_valid_batches*self.n_valid_repeats)
        for x0, fi, om, lm, kmm in zip(*map(
                chunk, [batch, frame_indices, obs_mask, latent_mask, kinda_marg_mask])):
            samples.append(sample_fn(
                self.model,
                x0.shape,
                clip_denoised=True,
                model_kwargs={
                    'frame_indices': fi,
                    'x0': x0, 'obs_mask': om,
                    'latent_mask': lm,
                    'kinda_marg_mask': kmm},
                latent_mask=lm,
            ))
        sample = th.cat(samples, dim=0)

        # visualise the samples -----------------------------------------------
        tinted = batch.clone()
        tinted[:, :, :1] = 0   # mutilate observed frames
        vis = sample*latent_mask + tinted*obs_mask
        vis_all = th.zeros_like(orig_batch)
        error = latent_mask * (sample - batch)
        error_all = th.zeros_like(orig_batch)
        for b in range(len(batch)):
            is_latent = latent_mask[b, :, 0, 0, 0].bool()
            is_obs = obs_mask[b, :, 0, 0, 0].bool()
            existing_frame_indices = frame_indices[b, is_latent+is_obs]
            vis_all[b, existing_frame_indices] = vis[b, :len(existing_frame_indices)]
            latent_frame_indices = frame_indices[b, is_latent]
            error_all[b, latent_frame_indices] = error[b, is_latent]
        rmse = (error**2).mean().sqrt() / (len(batch) * is_latent.float().mean())
        gather_and_log_videos('sample/', vis_all, log_as='array')
        n_samples_with_preset_masks = len(set_masks['obs']) * self.n_valid_repeats
        gather_and_log_videos('sample/', vis[:n_samples_with_preset_masks], log_as='video')
        gather_and_log_videos('error/', error_all, log_as='array')
        logger.log("sampling complete")
        logger.logkv('sampling_time', time()-sample_start)
        logger.logkv('rmse', rmse.cpu().item())
        self.model.train()


def concat_images_with_padding(images, horizontal=True, pad_dim=1, pad_val=0):
    """Cocatenates a list (or batched tensor) of CxHxW images, with padding in
    between, for pretty viewing.
    """
    _, h, w = images[0].shape
    pad_h, pad_w = (h, pad_dim) if horizontal else (pad_dim, w)
    padding = th.zeros_like(images[0][:, :pad_h, :pad_w]) + pad_val
    images_with_padding = []
    for image in images:
        images_with_padding.extend([image, padding])
    images_with_padding = images_with_padding[:-1]   # remove final pad
    return th.cat(images_with_padding, dim=2 if horizontal else 1)


def gather_and_log_videos(name, array, log_as='both'):
    """
    Unnormalises and logs videos given as B x T x C x H x W tensors.
        :`as` can be 'array', 'video', or 'both'
    """
    array = array.cuda()
    array = ((array + 1) * 127.5).clamp(0, 255).to(th.uint8)
    array = array.contiguous()
    gathered_arrays = [th.zeros_like(array) for _ in range(dist.get_world_size())]
    dist.all_gather(gathered_arrays, array)  # gather not supported with NCCL
    videos = th.cat([array.cpu() for array in gathered_arrays], dim=0)
    dist.barrier()

    if log_as in ['array', 'both']:
        # log all videos/frames as one single image array
        img = concat_images_with_padding(
            [concat_images_with_padding(vid, horizontal=True, pad_dim=1, pad_val=255) for vid in videos],
            horizontal=False, pad_dim=2, pad_val=255
        )
        img = img.permute(1, 2, 0).numpy()
        logger.logkv(name+'array', wandb.Image(img))
    if log_as in ['video', 'both']:
        # log each batch element as its own video
        final_frame = th.zeros_like(videos[0, :1])
        final_frame[..., ::2, 1::2] = 255  # checkerboard pattern to mark the end
        for i, video in enumerate(videos):
            logger.logkv(name+f'video-{i}', wandb.Video(th.cat([video, final_frame], dim=0)))


def parse_resume_step_from_filename(filename):
    """
    Parse filenames of the form path/to/modelNNNNNN.pt, where NNNNNN is the
    checkpoint's number of steps.
    """
    split = filename.split("model")
    if len(split) < 2:
        return 0
    split1 = split[-1].split(".")[0]
    try:
        return int(split1)
    except ValueError:
        return 0


def get_blob_logdir():
    return os.environ.get("DIFFUSION_BLOB_LOGDIR", logger.get_dir())


def find_resume_checkpoint():
    # On your infrastructure, you may want to override this to automatically
    # discover the latest checkpoint on your blob storage, etc.
    return None


def find_ema_checkpoint(main_checkpoint, step, rate):
    if main_checkpoint is None:
        return None
    filename = f"ema_{rate}_{(step):06d}.pt"
    path = bf.join(bf.dirname(main_checkpoint), filename)
    if bf.exists(path):
        return path
    return None


def log_loss_dict(diffusion, ts, losses):
    for key, values in losses.items():
        logger.logkv_mean(key, values.mean().item())
        # Log the quantiles (four quartiles, in particular).
        for sub_t, sub_loss in zip(ts.cpu().numpy(), values.detach().cpu().numpy()):
            quartile = int(4 * sub_t / diffusion.num_timesteps)
            logger.logkv_mean(f"{key}_q{quartile}", sub_loss)

# def inclusice_randint(l, h=None):
#     low, high = (0, l) if h is None else (l, h)
#     return low if low == high else np.random.randint(low, high+1)<|MERGE_RESOLUTION|>--- conflicted
+++ resolved
@@ -389,13 +389,8 @@
         else:
             return params
 
-<<<<<<< HEAD
-    def make_interesting_masks(self, batch):  # TODO make sensible for parallel runs
-        n_masks = 3
-=======
     def make_interesting_masks(self, batch):
         n_masks = min(3, len(batch))
->>>>>>> d287d41b
         def make_zeros():
             return th.zeros_like(batch[:n_masks, :, :1, :1, :1])
         obs_mask = make_zeros()
